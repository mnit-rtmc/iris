--- conflicted
+++ resolved
@@ -57,14 +57,8 @@
 `inc_advice`       |     |     |     |
 `inc_descriptor`   |     |     |     |
 `inc_locator`      |     |     |     |
-<<<<<<< HEAD
-`lcs_array`        |     | ✔️   |     |
-`lcs_indication`   |     | ✔️   |     |
-=======
-`lane_marking`     | ✔️   | ✔️   |     |
 `lcs`              | ✔️   | ✔️   | ✔️   |
 `lcs_state`        |     | ✔️   |     |
->>>>>>> d1c34f79
 `modem`            |     |     |     |
 `monitor_style`    |     |     |     |
 `msg_pattern`      |     |     |     |
