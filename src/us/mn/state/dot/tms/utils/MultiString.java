--- conflicted
+++ resolved
@@ -2,7 +2,6 @@
  * IRIS -- Intelligent Roadway Information System
  * Copyright (C) 2006-2019  Minnesota Department of Transportation
  * Copyright (C) 2014-2015  AHMCT, University of California
- * Copyright (C) 2019-2020  SRF Consulting Group
  *
  * This program is free software; you can redistribute it and/or modify
  * it under the terms of the GNU General Public License as published by
@@ -32,7 +31,6 @@
  * @author Douglas Lau
  * @author Michael Darter
  * @author Travis Swanston
- * @author John L. Stanley - SRF Consulting
  */
 public class MultiString {
 
@@ -534,40 +532,6 @@
 		return mb.toMultiString();
 	}
 
-<<<<<<< HEAD
-	/** Normalize a single line MULTI string.
-	 * @return The normalized MULTI string. */
-	public String normalizeLine() {
-		// Strip tags which don't associate with a line
-		MultiBuilder mb = new MultiNormalizer() {
-			@Override
-			public void setColorBackground(Integer x) {}
-			@Override
-			public void setPageBackground(Integer z) {}
-			@Override
-			public void setPageBackground(int r, int g, int b) {}
-			@Override
-			public void addColorRectangle(int x, int y, int w,
-				int h, int z) {}
-			@Override
-			public void addColorRectangle(int x, int y, int w,
-				int h, int r, int g, int b) {}
-			@Override
-			public void addGraphic(int g_num, Integer x, Integer y,
-				String g_id) {}
-			@Override
-			public void setJustificationPage(
-				Multi.JustificationPage jp) {}
-			@Override
-			public void addLine(Integer spacing) {}
-			@Override
-			public void addPage() {}
-			@Override
-			public void setPageTimes(Integer on, Integer off) {}
-			@Override
-			public void setTextRectangle(int x, int y, int w,
-				int h) {}
-=======
 	/** Normalize an incident locator MULTI string */
 	public MultiString normalizeLocator() {
 		MultiBuilder mb = new LineMultiNormalizer();
@@ -579,7 +543,6 @@
 	public MultiString normalizeLine() {
 		MultiBuilder mb = new LineMultiNormalizer() {
 			// locator tags also not allowed
->>>>>>> d7a1d5b5
 			@Override
 			public void addLocator(String code) {}
 		};
@@ -587,50 +550,11 @@
 		return mb.toMultiString();
 	}
 
-<<<<<<< HEAD
-	/** Normalize a single line MULTI string.  (Also removes font tags).
-	 * @return The normalized MULTI string. */
-	public String normalizeLine2() {
-		// Strip tags which don't associate with a line
-		MultiBuilder mb = new MultiNormalizer() {
-			@Override
-			public void setColorBackground(Integer x) {}
-			@Override
-			public void setPageBackground(Integer z) {}
-			@Override
-			public void setPageBackground(int r, int g, int b) {}
-			@Override
-			public void setFont(Integer fn, String f_id) {}
-			@Override
-			public void addColorRectangle(int x, int y, int w,
-				int h, int z) {}
-			@Override
-			public void addColorRectangle(int x, int y, int w,
-				int h, int r, int g, int b) {}
-			@Override
-			public void addGraphic(int g_num, Integer x, Integer y,
-				String g_id) {}
-			@Override
-			public void setJustificationPage(
-				Multi.JustificationPage jp) {}
-			@Override
-			public void addLine(Integer spacing) {}
-			@Override
-			public void addPage() {}
-			@Override
-			public void setPageTimes(Integer on, Integer off) {}
-			@Override
-			public void setTextRectangle(int x, int y, int w,
-				int h) {}
-			@Override
-			public void addFeed(String fid) {}
-=======
 	/** Strip font tags from a MULTI string */
 	public MultiString stripFonts() {
 		MultiBuilder mb = new MultiBuilder() {
 			@Override
 			public void setFont(int fn, String f_id) {}
->>>>>>> d7a1d5b5
 		};
 		parse(mb);
 		return mb.toMultiString();
@@ -696,11 +620,8 @@
 		fonts.add(f_num);
 		parse(new MultiAdapter() {
 			private int font_num = f_num;
-			@Override public void setFont(Integer fn, String f_id) {
-				if (fn == null)
-					font_num = f_num;
-				else
-					font_num = fn;
+			@Override public void setFont(int fn, String f_id) {
+				font_num = fn;
 				fonts.set(fonts.size() - 1, font_num);
 			}
 			@Override public void addPage() {
