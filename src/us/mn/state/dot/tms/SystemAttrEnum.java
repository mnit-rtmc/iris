--- conflicted
+++ resolved
@@ -52,13 +52,6 @@
 	CLIENT_UNITS_SI(true),
 	COMM_EVENT_ENABLE(true),
 	COMM_EVENT_PURGE_DAYS(14, 0),
-<<<<<<< HEAD
-=======
-	COMM_IDLE_DISCONNECT_DMS_SEC(0, 0, 28800),      // 8-hours max
-	COMM_IDLE_DISCONNECT_GPS_SEC(5, 0, 28800),      // 8-hours max
-	COMM_IDLE_DISCONNECT_MODEM_SEC(20, 0, 28800),   // 8-hours max
-	COMM_NO_RESP_DISCONNECT_SEC(0, 0, 28800),       // 8-hours max
->>>>>>> 11f316fb
 	DATABASE_VERSION(String.class),
 	DETECTOR_AUTO_FAIL_ENABLE(true),
 	DETECTOR_EVENT_PURGE_DAYS(90, 0),
