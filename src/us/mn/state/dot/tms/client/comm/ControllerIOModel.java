--- conflicted
+++ resolved
@@ -40,16 +40,9 @@
 import us.mn.state.dot.tms.FlowStream;
 import us.mn.state.dot.tms.GateArm;
 import us.mn.state.dot.tms.Gps;
-<<<<<<< HEAD
-import us.mn.state.dot.tms.LaneUseIndication;
-import us.mn.state.dot.tms.LCS;
-import us.mn.state.dot.tms.LCSIndication;
-=======
-import us.mn.state.dot.tms.LaneMarking;
 import us.mn.state.dot.tms.Lcs;
 import us.mn.state.dot.tms.LcsIndication;
 import us.mn.state.dot.tms.LcsState;
->>>>>>> d1c34f79
 import us.mn.state.dot.tms.RampMeter;
 import us.mn.state.dot.tms.TagReader;
 import us.mn.state.dot.tms.VideoMonitor;
@@ -84,13 +77,8 @@
 	/** Device types which can be associated with controller IO */
 	private enum DeviceType {
 		Alarm, Camera, Detector, DMS, Flow_Stream, Gate_Arm, Gps,
-<<<<<<< HEAD
 		Lcs, Lcs_State, Ramp_Meter, Beacon, Video_Monitor,
 		Weather_Sensor, Tag_Reader
-=======
-		Lane_Marking, Lcs, Lcs_State, Ramp_Meter, Beacon,
-		Video_Monitor, Weather_Sensor, Tag_Reader
->>>>>>> d1c34f79
 	}
 
 	/** Types of IO devices */
@@ -105,13 +93,8 @@
 		IO_TYPE.add(DeviceType.Flow_Stream);
 		IO_TYPE.add(DeviceType.Gate_Arm);
 		IO_TYPE.add(DeviceType.Gps);
-<<<<<<< HEAD
-		IO_TYPE.add(DeviceType.LCSIndication);
-=======
-		IO_TYPE.add(DeviceType.Lane_Marking);
 		IO_TYPE.add(DeviceType.Lcs);
 		IO_TYPE.add(DeviceType.Lcs_State);
->>>>>>> d1c34f79
 		IO_TYPE.add(DeviceType.Ramp_Meter);
 		IO_TYPE.add(DeviceType.Beacon);
 		IO_TYPE.add(DeviceType.Video_Monitor);
@@ -135,17 +118,10 @@
 			return DeviceType.Gate_Arm;
 		else if (cio instanceof Gps)
 			return DeviceType.Gps;
-<<<<<<< HEAD
-		else if (cio instanceof LCSIndication)
-			return DeviceType.LCSIndication;
-=======
-		else if (cio instanceof LaneMarking)
-			return DeviceType.Lane_Marking;
 		else if (cio instanceof Lcs)
 			return DeviceType.Lcs;
 		else if (cio instanceof LcsState)
 			return DeviceType.Lcs_State;
->>>>>>> d1c34f79
 		else if (cio instanceof RampMeter)
 			return DeviceType.Ramp_Meter;
 		else if (cio instanceof Beacon)
@@ -210,19 +186,11 @@
 	/** Controller IO list for Gps */
 	private final ControllerIOList gps_list;
 
-<<<<<<< HEAD
-	/** Controller IO list for LCS indications */
-	private final ControllerIOList lcsi_list;
-=======
-	/** Controller IO list for lane markings */
-	private final ControllerIOList lmark_list;
-
 	/** Controller IO list for LCS arrays */
 	private final ControllerIOList lcs_list;
 
 	/** Controller IO list for LCS states */
 	private final ControllerIOList lcs_state_list;
->>>>>>> d1c34f79
 
 	/** Controller IO list for ramp meters */
 	private final ControllerIOList m_list;
@@ -267,15 +235,9 @@
 			state.getCamCache().getFlowStreams());
 		gate_list = new ControllerIOList(state.getGateArms());
 		gps_list = new ControllerIOList<Gps>(state.getGpses());
-<<<<<<< HEAD
-		lcsi_list = new ControllerIOList(
-			state.getLcsCache().getLCSIndications());
-=======
-		lmark_list = new ControllerIOList(state.getLaneMarkings());
 		lcs_list = new ControllerIOList(state.getLcsCache().getLcss());
 		lcs_state_list = new ControllerIOList(
 			state.getLcsCache().getLcsStates());
->>>>>>> d1c34f79
 		m_list = new ControllerIOList(state.getRampMeters());
 		v_list = new ControllerIOList(
 			state.getCamCache().getVideoMonitors());
@@ -317,13 +279,8 @@
 		flow_list.initialize();
 		gate_list.initialize();
 		gps_list.initialize();
-<<<<<<< HEAD
-		lcsi_list.initialize();
-=======
-		lmark_list.initialize();
 		lcs_list.initialize();
 		lcs_state_list.initialize();
->>>>>>> d1c34f79
 		m_list.initialize();
 		v_list.initialize();
 		b_list.initialize();
@@ -340,13 +297,8 @@
 		flow_list.dispose();
 		gate_list.dispose();
 		gps_list.dispose();
-<<<<<<< HEAD
-		lcsi_list.dispose();
-=======
-		lmark_list.dispose();
 		lcs_list.dispose();
 		lcs_state_list.dispose();
->>>>>>> d1c34f79
 		m_list.dispose();
 		v_list.dispose();
 		b_list.dispose();
@@ -395,13 +347,8 @@
 		       canWriteIO(Detector.SONAR_TYPE) &&
 		       canWriteIO(DMS.SONAR_TYPE) &&
 		       canWriteIO(GateArm.SONAR_TYPE) &&
-<<<<<<< HEAD
-		       canWriteIO(LCSIndication.SONAR_TYPE) &&
-=======
-		       canWriteIO(LaneMarking.SONAR_TYPE) &&
 		       canWriteIO(Lcs.SONAR_TYPE) &&
 		       canWriteIO(LcsState.SONAR_TYPE) &&
->>>>>>> d1c34f79
 		       canWriteIO(RampMeter.SONAR_TYPE) &&
 		       canWriteIO(Beacon.SONAR_TYPE) &&
 		       canWriteIO(WeatherSensor.SONAR_TYPE) &&
@@ -523,17 +470,10 @@
 			return gate_list;
 		case Gps:
 			return gps_list;
-<<<<<<< HEAD
-		case LCSIndication:
-			return lcsi_list;
-=======
-		case Lane_Marking:
-			return lmark_list;
 		case Lcs:
 			return lcs_list;
 		case Lcs_State:
 			return lcs_state_list;
->>>>>>> d1c34f79
 		case Ramp_Meter:
 			return m_list;
 		case Video_Monitor:
