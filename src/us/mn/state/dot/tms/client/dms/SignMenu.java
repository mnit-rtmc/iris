--- conflicted
+++ resolved
@@ -49,12 +49,8 @@
 		addItem(createGraphicItem());
 		addItem(createQuickMessageItem());
 		addItem(session.createTableAction(Beacon.SONAR_TYPE));
-<<<<<<< HEAD
-		addItem(createDictionaryItem());
+		addItem(createWordItem());
 		addItem(createWysiwygSelectorItem());
-=======
-		addItem(createWordItem());
->>>>>>> 73122417
 	}
 
 	/** Create a sign config menu item action */
