/*
 * IRIS -- Intelligent Roadway Information System
<<<<<<< HEAD
 * Copyright (C) 2009-2019  Minnesota Department of Transportation
 * Copyright (C) 2020       SRF Consulting Group
=======
 * Copyright (C) 2009-2020  Minnesota Department of Transportation
>>>>>>> ed01c245
 *
 * This program is free software; you can redistribute it and/or modify
 * it under the terms of the GNU General Public License as published by
 * the Free Software Foundation; either version 2 of the License, or
 * (at your option) any later version.
 *
 * This program is distributed in the hope that it will be useful,
 * but WITHOUT ANY WARRANTY; without even the implied warranty of
 * MERCHANTABILITY or FITNESS FOR A PARTICULAR PURPOSE.  See the
 * GNU General Public License for more details.
 */
package us.mn.state.dot.tms.client.dms;

import java.util.HashMap;
import us.mn.state.dot.sonar.client.TypeCache;
import us.mn.state.dot.tms.DmsMsgPriority;
import us.mn.state.dot.tms.SignConfig;
import us.mn.state.dot.tms.SignMessage;
import us.mn.state.dot.tms.SignMessageHelper;
import us.mn.state.dot.tms.SignMsgSource;
import us.mn.state.dot.tms.client.Session;

/**
 * This is a utility class to create sign messages.
 *
 * @author Douglas Lau
 * @author John L. Stanley - SRF Consulting
 */
public class SignMessageCreator {

	/** Create sign message name prefix.
	 * @param src Sign message source bits. */
	static private String createPrefix(int src) {
		return (SignMsgSource.blank.bit() == src) ? "blank_" : "user_";
	}

	/** Message source bits for incident messages */
	static private final int INCIDENT_SRC =
		SignMsgSource.operator.bit() | SignMsgSource.incident.bit();

	/** The maximum number of new sign message names which can be created
	 * before the TypeCache must be updated.  Creating new objects is
	 * done asynchronously. */
	static private final int MAX_IN_PROCESS_NAMES = 8;

	/** Sign message type cache */
	private final TypeCache<SignMessage> sign_messages;

	/** User session */
	private final Session session;

	/** User name */
	private final String user;

	/** Unique ID for sign message naming */
	private int uid = 0;

	/** Create a new sign message creator */
	public SignMessageCreator(Session s) {
		session = s;
		sign_messages =
			s.getSonarState().getDmsCache().getSignMessages();
		user = s.getUser().getName();
	}

	/** Create a new sign message creator */
	public SignMessageCreator() {
		this(Session.getCurrent());
	}

	/** Create a new sign message.
	 *
	 * @param sc Sign configuration.
	 * @param multi MULTI text.
	 * @param be Beacon enabled.
	 * @param duration Message duration; null for indefinite.
	 * @return New sign message, or null on error.
	 */
	public SignMessage create(SignConfig sc, String multi, boolean be,
		Integer duration)
	{
		return create(sc, null, multi, be, DmsMsgPriority.OPERATOR,
			SignMsgSource.operator.bit(), user, duration);
	}

	/** Create a new blank message.
	 *
	 * @return Blank sign message, or null on error.
	 */
	public SignMessage createBlankMessage(SignConfig sc) {
		return create(sc, null, "", false, DmsMsgPriority.BLANK,
			SignMsgSource.blank.bit(), null, null);
	}

	/** Create an incident sign message.
	 *
	 * @param sc Sign configuration.
	 * @param inc Associated incident (original name).
	 * @param multi MULTI text.
	 * @param mp Message priority.
	 * @param duration Message duration; null for indefinite.
	 * @return New sign message, or null on error.
	 */
	public SignMessage create(SignConfig sc, String inc, String multi,
		DmsMsgPriority mp, Integer duration)
	{
		if (multi.length() > 0) {
			return create(sc, inc, multi, false, mp, INCIDENT_SRC,
				user, duration);
		} else
			return createBlankMessage(sc);
	}

	/** Create a new sign message.
	 *
	 * @param sc Sign configuration.
	 * @param inc Associated incident (original name).
	 * @param multi MULTI text.
	 * @param be Beacon enabled.
	 * @param mp Message priority.
	 * @param src Sign message source bits.
	 * @param owner User name.
	 * @param duration Message duration; null for indefinite.
	 * @return Proxy of new sign message, or null on error.
	 */
	private SignMessage create(SignConfig sc, String inc, String multi,
		boolean be, DmsMsgPriority mp, int src, String owner,
		Integer duration)
	{
		boolean pp = false; // Operators cannot enable prefix page
		SignMessage sm = SignMessageHelper.find(sc, inc, multi, pp, mp,
			src, owner, duration);
		String prefix = createPrefix(src);
		if (sm != null && sm.getName().startsWith(prefix))
			return sm;
		String name = createName(prefix);
		if (name != null) {
			return create(name, sc, inc, multi, be, pp, mp, src,
			              owner, duration);
		} else
			return null;
	}

	/** Create a new (IPAWS) sign message.
	 *
	 * @param name Sign message name.
	 * @param sc Sign configuration.
	 * @param multi MULTI text.
	 * @param priority Message priority.
	 * @param src Sign message source bits.
	 * @param owner User name.
	 * @param duration Message duration; null for indefinite.
	 * @return Proxy of new sign message, or null on error.
	 */
	public SignMessage create(String name, SignConfig sc,
			String multi, int priority, int src,
			String owner, Integer duration) {
		DmsMsgPriority mp = DmsMsgPriority.fromOrdinal(priority);
		return create(name, sc, null,
			multi, false, false, mp,
			src, owner, duration);
	}

	/** Create a new sign message.
	 *
	 * @param name Sign message name.
	 * @param sc Sign configuration.
	 * @param inc Associated incident (original name).
	 * @param multi MULTI text.
	 * @param be Beacon enabled.
	 * @param pp Prefix page.
	 * @param mp Message priority.
	 * @param src Sign message source bits.
	 * @param owner User name.
	 * @param duration Message duration; null for indefinite.
	 * @return Proxy of new sign message, or null on error.
	 */
	private SignMessage create(String name, SignConfig sc, String inc,
		String multi, boolean be, boolean pp, DmsMsgPriority mp,
		int src, String owner, Integer duration)
	{
		HashMap<String, Object> attrs = new HashMap<String, Object>();
		attrs.put("sign_config", sc);
		if (inc != null)
			attrs.put("incident", inc);
		attrs.put("multi", multi);
		attrs.put("beacon_enabled", be);
		attrs.put("prefix_page", pp);
		attrs.put("msg_priority", Integer.valueOf(mp.ordinal()));
		attrs.put("source", Integer.valueOf(src));
		if (owner != null)
			attrs.put("owner", owner);
		if (duration != null)
			attrs.put("duration", duration);
		sign_messages.createObject(name, attrs);
		SignMessage sm = sign_messages.lookupObjectWait(name);
		// Make sure this is the sign message we just created
		if (sm != null && multi.equals(sm.getMulti()))
			return sm;
		else
			return null;
	}

	/** Create a sign message name.
	 * @param prefix Prefix to use for name. */
	private String createName(String prefix) {
		String name = createUniqueSignMessageName(prefix);
		return canAddSignMessage(name) ? name : null;
	}

	/** Create a SignMessage name.  The form of the name is prefix + hash
	 * of user name with uid appended.
	 * @param prefix Prefix to use for name. */
	private String createUniqueSignMessageName(String prefix) {
		// NOTE: uid needs to persist between calls so that calling
		// this method twice in a row doesn't return the same name
		final int uid_max = sign_messages.size() + MAX_IN_PROCESS_NAMES;
		for (int i = 0; i < uid_max; i++) {
			final int _uid = (uid + i) % uid_max + 1;
			String n = createName(prefix, _uid);
			if (sign_messages.lookupObject(n) == null) {
				uid = _uid;
				return n;
			}
		}
		assert false;
		return null;
	}

	/** Create a SignMessage name.
	 * @param i ID of name.
	 * @return Name of SignMessage. */
	private String createName(String prefix, int i) {
		return prefix + Integer.toHexString((user + i).hashCode());
	}

	/** Check if the user can add the named sign message */
	private boolean canAddSignMessage(String name) {
		return session.isWritePermitted(SignMessage.SONAR_TYPE, name);
	}

	/** Check if the user can create a sign message */
	public boolean canCreate() {
		return canAddSignMessage(createName(createPrefix(0), 0));
	}
}<|MERGE_RESOLUTION|>--- conflicted
+++ resolved
@@ -1,11 +1,7 @@
 /*
  * IRIS -- Intelligent Roadway Information System
-<<<<<<< HEAD
- * Copyright (C) 2009-2019  Minnesota Department of Transportation
+ * Copyright (C) 2009-2020  Minnesota Department of Transportation
  * Copyright (C) 2020       SRF Consulting Group
-=======
- * Copyright (C) 2009-2020  Minnesota Department of Transportation
->>>>>>> ed01c245
  *
  * This program is free software; you can redistribute it and/or modify
  * it under the terms of the GNU General Public License as published by
