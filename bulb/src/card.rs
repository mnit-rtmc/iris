--- conflicted
+++ resolved
@@ -411,12 +411,7 @@
         | Res::SignConfig
         | Res::User => &[View::Compact, View::Setup],
         Res::GateArmArray => &[View::Compact, View::Control, View::Location],
-<<<<<<< HEAD
-        Res::LcsArray => &[View::Compact, View::Control],
-        Res::Beacon | Res::RampMeter => {
-=======
-        Res::Beacon | Res::Camera | Res::Lcs | Res::RampMeter => {
->>>>>>> 4273497c
+        Res::Beacon | Res::Lcs | Res::RampMeter => {
             &[View::Compact, View::Control, View::Location, View::Setup]
         }
         Res::Camera => &[
